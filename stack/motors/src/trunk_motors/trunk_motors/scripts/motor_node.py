--- conflicted
+++ resolved
@@ -15,18 +15,6 @@
         super().__init__('motor_node')
         self.control_augmented = False # True if running Paul's control augmented data collected, False else
 
-<<<<<<< HEAD
-        # CHANGE THIS WHENEVER TENDONS ARE RE-TENSIONED
-        self.rest_positions = np.array([196.0, 201.0, 193.0, 210.0, 202.0, 197])
-
-        # initialize motors client
-        self.motor_ids = [1, 2, 3, 4, 5, 6]  # all 6 trunk motors
-
-        # Define as safe region to operate the motors in: # TODO: discuss these values with Mark
-        self.min_safe = np.array([180, 180, 180, 180, 180, 180])
-        self.max_safe = np.array([220, 220, 220, 220, 220, 220])
-
-=======
         if self.control_augmented:
             # self.rest_positions = np.array([196.0, 201.0, 193.0, 210.0, 202.0, 197]) update these
             self.motor_ids = [1, 2, 3, 4, 5, 6]
@@ -38,7 +26,7 @@
         self.limits_safe = np.array([51, 81, 31, 81, 31, 51])
 
         # initialize motors client
->>>>>>> 6dfc4346
+
         self.dxl_client = DynamixelClient(motor_ids=self.motor_ids, port='/dev/ttyUSB0')
 
         # connect to motors
@@ -63,11 +51,8 @@
             '/all_motors_status', 
             10
         )
-<<<<<<< HEAD
-        self.timer = self.create_timer(1.0/20, self.read_status)  # publish at 20Hz
-=======
+
         self.timer = self.create_timer(1.0/100, self.read_status) # publish at 100Hz 
->>>>>>> 6dfc4346
 
         # read out initial positions
         self.get_logger().info('Initial motor status: ')
@@ -83,20 +68,13 @@
 
     def command_positions(self, msg):
         # commands new positions to the motors
-<<<<<<< HEAD
-        positions = np.array(msg.motors_control) + self.rest_positions
-        # inputs from ROS message are zero centered, need to center them about rest positions before sending to motor
-
-        mask_low = positions < self.min_safe
-        mask_high = positions > self.max_safe
-=======
         positions = msg.motors_control
         positions = np.array(positions)
 
         # inputs from ROS message are zero centered, need to center them about rest positions before sending to motor
         mask_low = positions < -self.limits_safe
         mask_high = positions > self.limits_safe
->>>>>>> 6dfc4346
+
         if np.any(mask_low | mask_high):
             bad_idxs = np.where(mask_low | mask_high)[0]
             bad_vals = positions[bad_idxs]
@@ -105,16 +83,6 @@
                 "Shutting down without sending to motors."
             )
 
-<<<<<<< HEAD
-            # 3) clean up torque + disconnect
-            self.shutdown()
-
-            # 4) signal ROS to exit
-            rclpy.shutdown()
-            return
-
-        positions *= np.pi/180  # receives a position in degrees, convert to radians for dynamixel sdk
-=======
             # clean up torque + disconnect
             self.shutdown()
 
@@ -125,7 +93,7 @@
         positions += self.rest_positions # inputs from ROS message are zero centered, need to center them about rest positions before sending to motor
 
         positions *= np.pi/180 # receives a position in degrees, convert to radians for dynamixel sdk
->>>>>>> 6dfc4346
+
         self.dxl_client.write_desired_pos(self.motor_ids, positions)
 
     def read_status(self):
