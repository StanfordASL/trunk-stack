--- conflicted
+++ resolved
@@ -224,19 +224,7 @@
         self.u_init = u_init_temp
         self.x_init = x_init_temp
 
-<<<<<<< HEAD
-        start_idx = int(t0 * (1 / self.dt))
-        end_idx = start_idx + self.N + 1
-        full_traj = jnp.array(self.ref_traj.eval())
-        # Update LOCP parameter with the previously applied control
-        print(f"(DEBUG) t0 = {t0:.4f}, dt = {self.dt:.4f}, so start_idx = {start_idx}, end_idx = {end_idx}")
-        print(f"(DEBUG) full_traj.shape = {full_traj.shape}")
-        print(f"(DEBUG) slicing full_traj[{start_idx}:{end_idx}] → shape = {full_traj[start_idx:end_idx].shape}")
-
-        # u0 = np.asarray(request.u0) / 80
-=======
         # 8) Update the LOCP parameter for previous input
->>>>>>> 34004b9c
         print("Shape of self.u_prev0:", self.u_prev0.shape)
         self.gusto.locp.u0_prev.value = self.u_prev0
 
