import os
import csv
from threading import Lock

import jax
import jax.numpy as jnp
import logging

import rclpy                                                # type: ignore
from rclpy.node import Node                                 # type: ignore
from rclpy.callback_groups import ReentrantCallbackGroup    # type: ignore
from rclpy.executors import MultiThreadedExecutor           # type: ignore
from rclpy.qos import QoSProfile                            # type: ignore

from controller.mpc_solver_node import jnp2arr              # type: ignore
from interfaces.msg import AllMotorsControl, TrunkRigidBodies, AllMotorsStatus
from interfaces.srv import ControlSolver

from actuator import Actuator

logging.getLogger('jax').setLevel(logging.ERROR)
jax.config.update('jax_platform_name', 'cpu')
jax.config.update("jax_enable_x64", True)


config = {
    "actuator_lambda": [[-5.0, 0.0], [0.0, -5.5]]
}


@jax.jit
def check_control_inputs(u_opt, u_opt_previous):
    """
    Check control inputs for safety constraints, rejecting vector norms that are too large.
    """
    tip_range = 1
    u2, u4 = u_opt[0], u_opt[1]
    # u1, u2, u3, u4, u5, u6 = u_opt[0], u_opt[1], u_opt[2], u_opt[3], u_opt[4], u_opt[5]

    # First we clip to max and min values FOR SAVETY ONLY SEND 0 RIGHT NOW
    u2 = jnp.clip(u2, -tip_range, tip_range)
    u4 = jnp.clip(u4, -tip_range, tip_range)

    # Check the constraint: if the constraint is met, then keep previous control command
    u_opt = jnp.array([u2, u4])  # jnp.array([u1, u2, u3, u4, u5, u6]))

    return u_opt


@jax.jit
def u2_to6u_mapping(u2, u4):
    # angle and radius
    teta = jnp.arctan2(u4, u2)
    r_scaling = jnp.hypot(u2, u4)

    # reconstruct sanity checks
    # u2_calc = r_scaling * jnp.cos(teta)
    # u4_calc = r_scaling * jnp.sin(teta)

    # Check for debugging outside of JIT
    #if not jnp.isclose(u2, u2_calc, atol=1e-6):
    #    raise AssertionError(f"u2 mismatch: {u2_calc:.6f} != {u2:.6f}")
    #if not jnp.isclose(u4, u4_calc, atol=1e-6):
    #    raise AssertionError(f"u4 mismatch: {u4_calc:.6f} != {u4:.6f}")

    # compute the six raw legs
    u3 = r_scaling * jnp.cos(teta - jnp.pi / 3)
    u5 = r_scaling * jnp.sin(teta - jnp.pi / 3)
    u1 = -r_scaling * jnp.sin(teta - jnp.pi / 6)
    u6 = -r_scaling * jnp.cos(teta - jnp.pi / 6)

    # stack into a vector and apply your per‐leg weights
    raw = jnp.stack([u1, u2, u3, u4, u5, u6])
    weights = jnp.array([50, 80, 30, 80, 30, 50], dtype=raw.dtype)
    scaled = raw * weights

    return scaled  # tuple(scaled.tolist())


class MPCNode(Node):
    """
    This node is responsible for running MPC.
    """
    def __init__(self):
        super().__init__('mpc_node')
        self.declare_parameters(namespace='', parameters=[
            ('debug', False),                               # print debug messages
            ('n_z', 3),                                     # number of performance vars
            ('n_u', 2),                                     # number of control inputs
            ('n_obs', 6),                                   # 2D, 3D or 6D observations
            ('n_delay', 4),                                 # number of delays applied to observations
            ('n_exec', 2),                                  # number of control inputs to execute from MPC solution
            ('results_name', 'test_experiment')             # name of the results file
        ])

        self.debug = self.get_parameter('debug').value
        self.n_z = self.get_parameter('n_z').value
        self.n_u = self.get_parameter('n_u').value
        self.n_obs = self.get_parameter('n_obs').value
        self.n_delay = self.get_parameter('n_delay').value
        self.n_exec = self.get_parameter('n_exec').value
        self.results_name = self.get_parameter('results_name').value

        # Initialize the CSV file
        self.data_dir = os.getenv('TRUNK_DATA', '/home/trunk/Documents/trunk-stack/stack/main/data')
        self.results_file = os.path.join(self.data_dir, f"trajectories/closed_loop/{self.results_name}.csv")
        self.initialize_csv()

        # Collect buffer of control inputs for multiple executions
        self.control_buffer = []
        self.buffer_index = 0
        self.buffer_lock = Lock()
        
        # We perform smoothing to handle initial transients
        self.alpha_smooth = 0.0  # TODO: Change
        self.smooth_control_inputs = jnp.zeros(self.n_u)
        self.collect_angles = True
        self.last_motor_angles = None

        # Size of observations vector
        # self.n_y = self.n_obs * (self.n_delay + 1)
        self.block_size = self.n_obs + self.n_u
        self.n_y = self.block_size * (self.n_delay + 1)

        print(f"n_y: {self.n_y}, n_obs: {self.n_obs}, n_delay: {self.n_delay}, block_size: {self.block_size}")
        assert self.n_y == 40, "wrong n_y calculated"

        # Settled positions of the rigid bodies
<<<<<<< HEAD
        self.rest_position = jnp.array([0.09369193017482758, -0.1086554080247879, 0.09297813475131989,
                                        0.09677113592624664, -0.20255360007286072, 0.08466289937496185,
                                        0.08620507270097733, -0.3149890899658203, 0.08313531428575516])

        self.actuator_dynamics = Actuator(num_u=2, lambda_eigenvalues=config["actuator_lambda"], current_time=XX)

=======
        self.rest_position = jnp.array([0.10753094404935837, -0.11212190985679626, 0.10474388301372528,
                                        0.10156622529029846, -0.20444495975971222, 0.11144950985908508,
                                        0.10224875807762146, -0.3151078522205353, 0.10935673117637634])
>>>>>>> ef29cd35
        # Execution occurs in multiple threads
        self.callback_group = ReentrantCallbackGroup()

        # Subscribe to current positions
        self.mocap_subscription = self.create_subscription(
            TrunkRigidBodies,
            '/trunk_rigid_bodies',
            self.mocap_listener_callback,
            QoSProfile(depth=3),
            callback_group=self.callback_group
        )

        if self.collect_angles:
            self.subscription_angles = self.create_subscription(
                AllMotorsStatus,
                '/all_motors_status',
                self.motor_angles_callback,
                QoSProfile(depth=3),
                callback_group=self.callback_group
            )

        # Create MPC solver service client
        self.mpc_client = self.create_client(
            ControlSolver,
            'mpc_solver',
            callback_group=self.callback_group
        )
        self.get_logger().info('MPC client created.')
        while not self.mpc_client.wait_for_service(timeout_sec=1.0):
            self.get_logger().info('MPC solver not available, waiting...')
        
        # Request message definition
        self.req = ControlSolver.Request()

        # Create publisher to execute found control inputs
        self.controls_publisher = self.create_publisher(
            AllMotorsControl,
            '/all_motors_control',
            QoSProfile(depth=3)
        )

        # Maintain current observations because of the delay embedding
        self.latest_y = None

        # Maintain previous control inputs
        self.u_previous = jnp.zeros(self.n_u)
        self.angle_update_count = 0
        self.angle_callback_received = False  # flag


        self.clock = self.get_clock()

        # Need some initialization
        self.initialized = False

        # Initialize by calling mpc callback function
        self.mpc_callback()

        # JIT compile this function
        check_control_inputs(jnp.zeros(self.n_u), self.u_previous)

        # Create timer to receive MPC results at fixed frequency
        self.controller_period = 0.02
        self.mpc_exec_timer = self.create_timer(
                    self.controller_period,
                    self.mpc_callback,
                    callback_group=self.callback_group)
        
        # Timer for executing buffered controls
        self.buffer_execution_period = 0.02  # same as dt in MPC
        self.buffer_timer = self.create_timer(
            self.buffer_execution_period,
            self.execute_buffer_callback,
            callback_group=self.callback_group
        )

        self.get_logger().info(f'MPC node has been started with controller frequency: {1/self.controller_period:.2f} [Hz].')

        # Define reference time
        self.start_time = self.clock.now().nanoseconds / 1e9

    def mocap_listener_callback(self, msg):
        """
        Callback to process mocap data, updating the latest observation.
        """
        if self.debug:
            self.get_logger().info(f'Received mocap data: {msg.positions}.')

        # 1) flatten and center, into simple list of positions, eg [x1, y1, z1, x2, y2, z2, ...]
        y_new = jnp.array([coord for pos in msg.positions for coord in (pos.x, pos.y, pos.z)])
        y_centered = y_new - self.rest_position

        # 2) Reorder from [x1,y1,z1, x2,y2,z2, x3,y3,z3] → [x3,z3,y3, x2,z2,y2, x1,z1,y1]
        perm_idx = jnp.array([6, 8, 7, 3, 5, 4, 0, 2, 1])
        y_reordered = y_centered[perm_idx]
        # then take only the first 6 entries (body 3 then 2)
        y_observables = y_reordered[:6]

        # 3) pick your two motor‐angles as before
        if self.angle_callback_received:
            u_current = jnp.array(self.last_motor_angles)[jnp.array([1, 3])] / 80.0
        else:
            # If angles are not received yet, use zeros
            u_current = jnp.zeros(self.n_u)

        # 4) form your block the same way
        block = jnp.concatenate([y_observables, u_current], axis=0)

        # Update the current observations, including delay embeddings
        if self.latest_y is None:
            # At initialization use current obs. as delay embedding
            self.latest_y = jnp.tile(block, (self.n_delay + 1,))
            self.start_time = self.clock.now().nanoseconds / 1e9
        else:
            # self.latest_y = jnp.concatenate([y_centered_tip, self.latest_y[:-self.n_z]])
            self.latest_y = jnp.concatenate([block, self.latest_y[:-self.block_size]])
        
        self.t0 = self.clock.now().nanoseconds / 1e9 - self.start_time

    def motor_angles_callback(self, msg):

        self.last_motor_angles = self.extract_angles(msg)

        if not self.angle_callback_received:
            self.get_logger().info('Motor angles callback received first message')
            self.angle_callback_received = True
        else:
            self.angle_callback_received = True

    def execute_buffer_callback(self):
        """
        Execute the next control input from the buffer.
        """
        with self.buffer_lock:
            if not self.control_buffer or self.buffer_index >= len(self.control_buffer):
                return

            control_inputs = self.control_buffer[self.buffer_index]
            safe_control_inputs = check_control_inputs(control_inputs, self.u_previous)
            self.smooth_control_inputs = (1 - self.alpha_smooth) * safe_control_inputs + self.alpha_smooth * self.smooth_control_inputs

            if self.debug:
                self.get_logger().info(f'Executing buffer index {self.buffer_index} of {len(self.control_buffer)}')

            self.buffer_index += 1

        self.publish_control_inputs(self.smooth_control_inputs.tolist())
        self.u_previous = self.smooth_control_inputs

    def mpc_callback(self):
        """
        Receive MPC results at a fixed rate.
        """
        if not self.initialized:
            self.y0 = jnp.zeros(self.n_y)
            self.send_request(0.0, self.y0, self.u_previous, wait=True)
            self.future.add_done_callback(self.service_callback)
            self.initialized = True
        elif self.latest_y is not None:
            self.y0 = self.latest_y
            self.send_request(self.t0, self.y0, self.u_previous, wait=False)
            self.future.add_done_callback(self.service_callback)

    def send_request(self, t0, y0, u0, wait=False):
        """
        Send request to MPC solver.
        """
        self.req.t0 = t0
        self.req.y0 = jnp2arr(y0)
        self.req.u0 = jnp2arr(u0)
        self.future = self.mpc_client.call_async(self.req)

        if wait:
            # Synchronous call, not compatible for real-time applications
            rclpy.spin_until_future_complete(self, self.future)

    def service_callback(self, async_response):
        """
        Callback that defines what happens when the MPC solver node returns a result.
        """
        try:
            response = async_response.result()

            if response.done:
                self.get_logger().info(f'Trajectory is finished! At {(self.clock.now().nanoseconds / 1e9 - self.start_time):.3f}')
                self.destroy_node()
                rclpy.shutdown()
            else:
                # Store the optimized control inputs in the buffer for execution
                new_buffer = []
                for i in range(self.n_exec):
                    new_buffer.append(jnp.array(response.uopt[i*self.n_u:(i+1)*self.n_u]))
                with self.buffer_lock:
                    self.control_buffer = new_buffer
                    self.buffer_index = 0

                # Save to csv file
                self.save_to_csv(response.t, response.xopt, response.uopt, response.zopt, self.y0[:self.n_y])
        except Exception as e:
            self.get_logger().error(f'Service call failed: {e}.')

    def publish_control_inputs(self, control_inputs):

        print(f"Publishing control inputs: {control_inputs}")

        real_control_inputs = self.actuator_dynamics(new_time=, new_u=control_inputs)
        control_inputs_6 = u2_to6u_mapping(*real_control_inputs)
        control_message = AllMotorsControl()

        # control_message.motors_control = control_inputs_6
        control_message.motors_control = tuple(control_inputs_6.tolist())
        self.controls_publisher.publish(control_message)
        if self.debug:
<<<<<<< HEAD
            self.get_logger().info('Published new motor control setting: ' + str(real_control_inputs))
=======
            self.get_logger().info('Published new motor control setting: ' + str(control_inputs_6))
>>>>>>> ef29cd35

    def extract_angles(self, msg):
        angles = msg.positions
        self.angle_update_count += 1
        if self.debug:
            self.get_logger().info("Received new angle status update, number " + str(self.angle_update_count))
        return angles

    def initialize_csv(self):
        """
        Initialize the CSV file with headers.
        """
        with open(self.results_file, mode='w', newline='') as file:
            writer = csv.writer(file)
            writer.writerow(['topt', 'xopt', 'uopt', 'zopt', 'y'])

    def save_to_csv(self, topt, xopt, uopt, zopt, y):
        """
        Save optimized quantities by MPC and observations to CSV file.
        """
        with open(self.results_file, mode='a', newline='') as file:
            writer = csv.writer(file)
            writer.writerow([list(topt), list(xopt), list(uopt), list(zopt), y.tolist()])


def main(args=None):
    """
    Run the ROS2 node with multi-threaded executor. 
    """
    rclpy.init(args=args)
    mpc_node = MPCNode()

    executor = MultiThreadedExecutor(num_threads=6)
    executor.add_node(mpc_node)
    try:
        executor.spin()
    except KeyboardInterrupt:
        mpc_node.get_logger().info('Keyboard interrupt, shutting down.')
    finally:
        mpc_node.destroy_node()
        rclpy.shutdown()


if __name__ == '__main__':
    main()<|MERGE_RESOLUTION|>--- conflicted
+++ resolved
@@ -126,18 +126,13 @@
         assert self.n_y == 40, "wrong n_y calculated"
 
         # Settled positions of the rigid bodies
-<<<<<<< HEAD
-        self.rest_position = jnp.array([0.09369193017482758, -0.1086554080247879, 0.09297813475131989,
-                                        0.09677113592624664, -0.20255360007286072, 0.08466289937496185,
-                                        0.08620507270097733, -0.3149890899658203, 0.08313531428575516])
-
         self.actuator_dynamics = Actuator(num_u=2, lambda_eigenvalues=config["actuator_lambda"], current_time=XX)
 
-=======
+
         self.rest_position = jnp.array([0.10753094404935837, -0.11212190985679626, 0.10474388301372528,
                                         0.10156622529029846, -0.20444495975971222, 0.11144950985908508,
                                         0.10224875807762146, -0.3151078522205353, 0.10935673117637634])
->>>>>>> ef29cd35
+
         # Execution occurs in multiple threads
         self.callback_group = ReentrantCallbackGroup()
 
@@ -351,11 +346,7 @@
         control_message.motors_control = tuple(control_inputs_6.tolist())
         self.controls_publisher.publish(control_message)
         if self.debug:
-<<<<<<< HEAD
             self.get_logger().info('Published new motor control setting: ' + str(real_control_inputs))
-=======
-            self.get_logger().info('Published new motor control setting: ' + str(control_inputs_6))
->>>>>>> ef29cd35
 
     def extract_angles(self, msg):
         angles = msg.positions
