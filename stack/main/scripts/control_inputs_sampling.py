import os
import numpy as np
import pandas as pd  # type: ignore
import matplotlib.pyplot as plt
from itertools import product
from perlin_noise import PerlinNoise
from sklearn.decomposition import PCA
import matplotlib.colors as mcolors
import matplotlib.cm as cmx
from scipy.spatial.distance import cdist
from scipy.stats import qmc
from collections import Counter


def save_to_csv(df, control_inputs_file):
    df['ID'] = df['ID'].astype(int)
    df.to_csv(control_inputs_file, index=False)
    print(f'Control inputs have been saved to {control_inputs_file}')


# sets the DC offset for an equilibrium of adiabatic data collection
def set_adiabatic_control_offset(n_samples):
    # tip
    u1_offset = 0.4  # for now just in one control input
    u6_offset = 0 
    u1 = np.full(n_samples, u1_offset)
    u6 = np.full(n_samples, u6_offset)

    # mid
    u2_offset = 0
    u5_offset = 0
    u2 = np.full(n_samples, u2_offset)
    u5 = np.full(n_samples, u5_offset)

    # base
    u3_offset = 0
    u4_offset = 0
    u3 = np.full(n_samples, u3_offset)
    u4 = np.full(n_samples, u4_offset)

    const_input = np.array([u1, u2, u3, u4, u5, u6])

    return const_input

<<<<<<< HEAD
=======
def hypercube_controlled_sampling(control_variables, random_seed, num_points=1000):
    points_df = latin_hypercube_adiabatic_sampling(control_variables, random_seed, num_points=num_points, visits_per_point=1, excluded_neighbors=1)
    len_traj = 100 #100 = 1s

    # Repeat each row len_traj times
    control_inputs_df = points_df.loc[points_df.index.repeat(len_traj)].reset_index(drop=True)

    # Replace ID with sequential numbers
    control_inputs_df['ID'] = np.arange(len(control_inputs_df))

    return control_inputs_df



def latin_hypercube_adiabatic_sampling(control_variables, random_seed, num_points=10, visits_per_point=3, excluded_neighbors=2):
    np.random.seed(random_seed)

    # Define bounds
    tip_radius = 80
    mid_radius = 50
    base_radius = 30
    maxs = np.array([mid_radius, tip_radius, base_radius, tip_radius, base_radius, mid_radius])
    mins = -maxs

    # Latin Hypercube Sampling
    sampler = qmc.LatinHypercube(d=6, seed=random_seed)
    sample = sampler.random(n=num_points)
    scaled_sample = qmc.scale(sample, mins, maxs)
    control_inputs = pd.DataFrame(scaled_sample, columns=control_variables)

    # Precompute neighbor sets and distance matrix
    distances = cdist(scaled_sample, scaled_sample)
    np.fill_diagonal(distances, np.inf)
    neighbor_indices = np.argsort(distances, axis=1)
    near_neighbors = [set(neighbor_indices[i, :excluded_neighbors]) for i in range(num_points)]

    # Build visit pool
    visit_pool = list(np.tile(np.arange(num_points), visits_per_point))
    visit_counts = Counter(visit_pool)

    # Start sequence
    current = np.random.choice(visit_pool)
    sequence = [current]
    visit_counts[current] -= 1
    if visit_counts[current] == 0:
        visit_pool.remove(current)

    for _ in range(num_points * visits_per_point - 1):
        # Valid candidates are not in the near-neighbor list and have remaining visits
        candidates = [p for p in set(visit_pool) if p not in near_neighbors[current]]

        if not candidates:
            print(f"Relaxation fallback triggered at step {_ + 1}, current node index = {current}")
            remaining = list(set(visit_pool))
            distances_to_current = distances[current, remaining]
            next_point = remaining[np.argmax(distances_to_current)]
        else:
            next_point = np.random.choice(candidates)

        sequence.append(next_point)
        visit_counts[next_point] -= 1
        if visit_counts[next_point] == 0:
            visit_pool = [p for p in visit_pool if p != next_point]
        current = next_point

    # Build control_inputs_df
    control_inputs_df = pd.DataFrame(columns=['ID'] + control_variables)
    for i, idx in enumerate(sequence):
        row = control_inputs.iloc[idx].copy()
        row["ID"] = i
        control_inputs_df = pd.concat([control_inputs_df, pd.DataFrame([row])], ignore_index=True)

    # plot trajectory graphs
    plot_trajectory_graphs(control_inputs_df, control_variables, focus_node_idx=0)

    return control_inputs_df
>>>>>>> 6dfc4346

def adiabatic_global_sampling(control_variables, random_seed):
    control_inputs_df = pd.DataFrame(columns=['ID'] + control_variables)
    np.random.seed(random_seed)

    phase_shift_large = (np.pi/4)*np.pi 
    phase_shift_small = 0.0  # small circle rotated by 45 deg from large circle
    control_inputs_large_circle = circle_sampling(control_variables, random_seed,  tip_radius=60, mid_radius=35, base_radius=15, phase_shift=phase_shift_large, noise_amplitude=0.0, num_samples_on_circle=4, num_circles=1)
    control_inputs_small_circle = circle_sampling(control_variables, random_seed, tip_radius=20, mid_radius=15, base_radius=5, phase_shift=phase_shift_small, noise_amplitude=0.0, num_samples_on_circle=4, num_circles=1)
    
    # form the df of control input options
    origin_df = pd.DataFrame([[0]*7], columns=control_inputs_df.columns)  # add in origin as one set of inputs
    control_inputs_equil_points = pd.concat([control_inputs_large_circle, control_inputs_small_circle, origin_df], ignore_index=True)
    n_equil_points = len(control_inputs_equil_points)

    # #uncomment this block and comment out for loop to check what control inputs look like
    # control_inputs_df = control_inputs_equil_points
    # control_inputs_df["ID"] = np.arange(n_equil_points)

    run_time = 10 * 60 * 100  # total run time (10 mins * 60s * 100Hz)
    t_settle = 3 * 100  # number of timesteps to allow for settling [seconds * 100Hz]
    num_traj = int(run_time/t_settle)  # total number of trajectories
    print(f'Total run timesteps: {run_time}, n trajectories: {num_traj}')

    last_rand = None
    for i in range(num_traj):
        rand = np.random.randint(0, n_equil_points)

        if last_rand is not None:
            while True:
                if last_rand == rand:
                    rand = np.random.randint(0, n_equil_points)
                else:
                    break
                
        row = control_inputs_equil_points.iloc[rand]
        row["ID"] = i
        df = pd.DataFrame([row]*1, columns=control_inputs_df.columns)  # change to [row]*t_settle if you want to manually do control inputs
        control_inputs_df = pd.concat([control_inputs_df, df], ignore_index=True)
        last_rand = rand

    return control_inputs_df

# TODO: maybe use check_settled instead of this simplification where I just wait a certain number of seconds
# for sampling n_perturbations perturbations about a single constant equilibrium point for automatic adiabatic data collection
# jolt will just be the same except it has a shorter t_step
def adiabatic_step_sampling(control_variables, seed):
    control_inputs_df = pd.DataFrame(columns=['ID'] + control_variables)
    np.random.seed(seed)
    n_samples = 1 
    const_input = set_adiabatic_control_offset(n_samples).flatten()
    print(const_input)
    print(const_input.shape)

    # add perturbations, positions[3]
    n_perturbations = 20    # number of perturbations per data collection round
    perturb_min = - 0.1
    perturb_max = 0.1
    t_initial = 3 * 100  # number of timesteps at initial point [seconds * 100Hz]
    t_settle = 3 * 100  # number of timesteps to allow for settling [seconds * 100Hz]
    t_step = 1 * 100  # number of timesteps to allow for step input [seconds * 100Hz]

    # initial time at equilibrium point
    initial_inputs = np.tile(const_input, (t_initial, 1))
    ids = np.zeros(t_initial)
    ids = ids[:, np.newaxis]
    initial_inputs = np.hstack((ids, initial_inputs))
    initial_inputs_df = pd.DataFrame(initial_inputs, columns=control_inputs_df.columns)
    control_inputs_df = pd.concat([control_inputs_df, initial_inputs_df], ignore_index=True)

    # create perturbation inputs
    for i in range(n_perturbations):
        # sample random (small) perturbation in each control input
        perturbation = np.random.uniform(perturb_min, perturb_max, size=6)

        # set perturbation and hold for t_step seconds
        perturbed_control_input = const_input + perturbation
        step_inputs = np.tile(perturbed_control_input, (t_step, 1))

        # release to equilibrium and hold at equilibrium for t_settle seconds
        const_inputs = np.tile(const_input, (t_settle, 1))
        inputs = np.vstack((step_inputs, const_inputs))  # concatenate the step inputs and the return to constant

        ids = np.full(t_step + t_settle, i + 1)
        ids = ids[:, np.newaxis]
        inputs = np.hstack((ids, inputs))
        inputs_df = pd.DataFrame(inputs, columns=control_inputs_df.columns)
        control_inputs_df = pd.concat([control_inputs_df, inputs_df], ignore_index=True)

    return control_inputs_df


# for creating smooth random control trajectories
def perlin_noise_sampling(control_variables, seed, tip_radius=80, mid_radius=50, base_radius=30, n_samples=15000):
    control_inputs_df = pd.DataFrame(columns=['ID'] + control_variables)
    
    n_octaves = 120 # more octaves = more peaks in the graph (less smooth)
    seeds = seed * np.arange(1,7) # one for each control input

    # max displacement from rest pos in degrees
    maxs = [mid_radius, tip_radius, base_radius, tip_radius, base_radius, mid_radius]  # tip:2, 4; mid: 1, 6; base: 3, 5
    mins = [-x for x in maxs]

    control_inputs = np.zeros((n_samples, 6))
    for i in range(len(seeds)):
        noise = PerlinNoise(octaves=n_octaves, seed=int(seeds[i]))  # noise for each control input
        ctrl = np.array([noise(x / n_samples) for x in range(n_samples)])

        # normalize perlin noise to safe range
<<<<<<< HEAD
        ctrl = (ctrl - ctrl.min()) / (ctrl.max() - ctrl.min())  # normalize from 0 to 1
        ctrl = ctrl * (maxs[i] - mins[i]) + mins[i]  # scale from min to max
        control_inputs[:, i] = ctrl
=======
        ctrl = (ctrl - ctrl.min()) / (ctrl.max() - ctrl.min()) # normalize from 0 to 1
        ctrl = ctrl * (maxs[i] - mins[i]) + mins[i] # scale from min to max
        control_inputs[:,i] = ctrl

    single_motor = True # true if you want all other motor inputs to be zero, default false
    active_motor = 6
    if single_motor:
        mask = np.zeros(6)
        mask[active_motor - 1] = 1
        control_inputs = control_inputs * mask # keep only column of active motor, rest set to 0
>>>>>>> 6dfc4346

    # convert to df
    ids = np.arange(n_samples)
    ids = ids[:, np.newaxis]
    inputs = np.hstack((ids, control_inputs))
    inputs_df = pd.DataFrame(inputs, columns=control_inputs_df.columns)
    control_inputs_df = pd.concat([control_inputs_df, inputs_df], ignore_index=True)

    # plot the control inputs
    fig, axes = plt.subplots(2, 3, figsize=(12, 6))  # 2 rows, 3 columns

    for i, ax in enumerate(axes.flat):
        ax.plot(control_inputs[:, i])
        ax.set_title(f"U_{i+1}") 

    plt.tight_layout()
    plt.show()

    return control_inputs_df


# for creating control inputs for a single constant equilibrium point for manual adiabatic data collection
def adiabatic_manual_sampling(control_variables):
    # set constant offset
    n_samples = 12000  # 120s * 100Hz = 12000 (2 min)
    const_input = set_adiabatic_control_offset(n_samples) 

    ids = np.arange(0, n_samples)
    control_inputs_df = pd.DataFrame(const_input.T, columns=control_variables)
    control_inputs_df.insert(0, 'ID', ids)

    return control_inputs_df


def sinusoidal_sampling(control_variables):
    num_controls = len(control_variables)
    control_inputs_df = pd.DataFrame(columns=['ID'] + control_variables)
    points_per_period = 15
    amplitude = 0.30
    
    for i in range(len(control_variables)):
        for j in range(points_per_period):
            values = np.zeros(num_controls)
            t = np.pi/8 * np.arange(1, points_per_period + 1)
            values[i] = amplitude * np.sin(t[j])
            control_inputs_df = control_inputs_df._append(dict(zip(['ID'] + control_variables, [j + i * points_per_period] + list(values))), ignore_index=True)
    
    return control_inputs_df


def uniform_sampling(control_variables):
    control_inputs_df = pd.DataFrame(columns=['ID'] + control_variables)
    #TODO: this code currently doesn't correctly assign segments to actuators
    #reasonable for SRC demo
    tip_range = 0.15
    mid_range = 0.25
    base_range = 0.35
    ranges = [np.linspace(-val, val, 3) for val in [tip_range, mid_range, base_range]*2]
    combinations = list(product(*ranges))

    for i, combo in enumerate(combinations):
        control_inputs_df = control_inputs_df._append(dict(zip(['ID'] + control_variables, [i] + list(combo))), ignore_index=True)

    return control_inputs_df
    

def beta_sampling(control_variables, seed, sample_size=100):
    np.random.seed(seed)
    tip_range, mid_range, base_range = 0.4, 0.35, 0.3

    control_inputs_df = pd.DataFrame(columns=['ID'] + control_variables)
    
    # Beta parameters
    a, b = 0.5, 0.5

    # Initialize an empty list to collect valid samples
    valid_samples = []
    num_valid_samples = 0

    rejection_count = 0
    while num_valid_samples < sample_size:
        # Sample from Beta distribution, then shift and scale to match desired ranges
        u1 = (np.random.beta(a, b) - 0.5) * 2 * tip_range
        u6 = (np.random.beta(a, b) - 0.5) * 2 * tip_range
        u2 = (np.random.beta(a, b) - 0.5) * 2 * mid_range
        u5 = (np.random.beta(a, b) - 0.5) * 2 * mid_range
        u3 = (np.random.beta(a, b) - 0.5) * 2 * base_range
        u4 = (np.random.beta(a, b) - 0.5) * 2 * base_range

        # Compute control input vectors
        u1_vec = u1 * np.array([-np.cos(15 * np.pi/180), np.sin(15 * np.pi/180)])
        u2_vec = u2 * np.array([np.cos(45 * np.pi/180), np.sin(45 * np.pi/180)])
        u3_vec = u3 * np.array([-np.cos(15 * np.pi/180), -np.sin(15 * np.pi/180)])
        u4_vec = u4 * np.array([-np.cos(75 * np.pi/180), np.sin(75 * np.pi/180)])
        u5_vec = u5 * np.array([np.cos(45 * np.pi/180), -np.sin(45 * np.pi/180)])
        u6_vec = u6 * np.array([-np.cos(75 * np.pi/180), -np.sin(75 * np.pi/180)])

        # Calculate the norm based on the constraint
        vector_sum = (
            0.75 * (u3_vec + u4_vec) +
            1.0 * (u2_vec + u5_vec) +
            1.4 * (u1_vec + u6_vec)
        )
        norm_value = np.linalg.norm(vector_sum)

        # Check the constraint: if the sample is valid, keep it
        if norm_value <= 0.7:
            valid_samples.append([u1, u2, u3, u4, u5, u6])
            num_valid_samples += 1
        else:   
            rejection_count += 1
            print(f'Rejected {u1, u2, u3, u4, u5, u6} count: {rejection_count}')

    # Convert valid samples to a DataFrame
    ids = np.arange(0, sample_size)
    valid_samples = np.array(valid_samples)
    control_inputs_df = pd.DataFrame(valid_samples, columns=control_variables)
    control_inputs_df.insert(0, 'ID', ids)

    return control_inputs_df


def circle_sampling(control_variables, random_seed, tip_radius = 50, mid_radius = 30, base_radius = 10, phase_shift=0.0, noise_amplitude=0.00, num_samples_on_circle=2*500, num_circles = 2):
    np.random.seed(random_seed)

    sampled_angles = np.linspace(0, num_circles*2*np.pi, num_samples_on_circle*num_circles + 1) + phase_shift  # CHange back to 2*np.pi to get only one circle no flipping for now
    sampled_angles = sampled_angles[:-1] # cut off the last value (repeated since 0 deg = 360 deg)
    print(sampled_angles * 180/np.pi)
    # sampled_angles_fwd = np.linspace(0, 2*np.pi, num_samples_on_circle)
    # sampled_angles_bkwd = sampled_angles_fwd[::-1] # flip it
    # sampled_angles = np.concatenate((sampled_angles_fwd, sampled_angles_bkwd))

    offset = (1/6)*np.pi # 30 degree angle offset between cables
    # set control inputs based on geometry of cable arrangement - circle should start in direction of +u4
    u4s = tip_radius * np.cos(sampled_angles)
    u2s = - tip_radius * np.sin(sampled_angles)
    u1s = - mid_radius * np.cos(sampled_angles + offset)
    u6s = mid_radius * np.sin(sampled_angles + offset)
    u5s = base_radius * np.cos(sampled_angles + 2*offset)
    u3s = - base_radius * np.sin(sampled_angles + 2*offset)

    circle_samples = np.column_stack((u1s, u2s, u3s, u4s, u5s, u6s))
    circle_samples += np.random.uniform(-noise_amplitude, noise_amplitude, circle_samples.shape) # add noise if noise_amplitude != 0

    control_inputs_df = pd.DataFrame(circle_samples, columns=control_variables)
    control_inputs_df.insert(0, 'ID', np.arange(0, len(circle_samples)))

    return control_inputs_df

def targeted_sampling(control_variables, random_seed):
    # Load data
    num_seeds = 8
    data_dir = os.getenv('TRUNK_DATA', '/home/trunk/Documents/trunk-stack/stack/main/data')

    us_df = pd.read_csv(os.path.join(data_dir, 'trajectories/steady_state/control_inputs_beta_seed0.csv'))
    for seed in range(1, num_seeds + 1):
        us_df = pd.concat([us_df, pd.read_csv(os.path.join(data_dir, f'trajectories/steady_state/control_inputs_beta_seed{seed}.csv'))])
    us_df = pd.concat([us_df, pd.read_csv(data_dir + '/trajectories/steady_state/control_inputs_targeted_seed0.csv')])
    us_df = us_df.drop(columns=['ID'])

    # Observations
    ys_df = pd.read_csv(os.path.join(data_dir, 'trajectories/steady_state/observations_steady_state_beta_seed0.csv'))
    for seed in range(1, num_seeds + 1):
        ys_df = pd.concat([ys_df, pd.read_csv(os.path.join(data_dir, f'trajectories/steady_state/observations_steady_state_beta_seed{seed}.csv'))])
    ys_df = pd.concat([ys_df, pd.read_csv(data_dir + '/trajectories/steady_state/observations_steady_state_targeted_seed0.csv')])
    ys_df = ys_df.drop(columns=['ID'])

    rest_positions = np.array([0.1005, -0.10698, 0.10445, -0.10302, -0.20407, 0.10933, 0.10581, -0.32308, 0.10566])
    ys_df = ys_df - rest_positions

    # Convert to numpy arrays
    us = us_df.to_numpy()
    ys = ys_df.to_numpy()

    above_bins_idx = np.where(np.abs(ys[:, -3]) > 0.12)
    control_inputs_above_bins = us[above_bins_idx]
    print(f'Number of data points above bins: {len(control_inputs_above_bins)}')

    num_samples_per_point = 0 # was 10 - i dont think the above sampling is very effective, better to just do more circle sampling
    noise_range = 0.10 # was 0.05

    # Generate random samples around the previously found control inputs
    np.random.seed(random_seed)
    repeated_inputs = np.repeat(control_inputs_above_bins, num_samples_per_point, axis=0)
    bin_samples = repeated_inputs + np.random.uniform(-noise_range, noise_range, (len(control_inputs_above_bins) * num_samples_per_point, us.shape[1]))

    for i, bin_sample in enumerate(bin_samples):
        bin_samples[i] = check_control_inputs(bin_sample, repeated_inputs[i])

    # Sort bin samples
    sorted_bin_samples = bin_samples[bin_samples[:, 0].argsort()]

    # Collect samples on a circle of radius 0.5 (i.e. 50%) for u1, u6 and near zero for u2-u5
    num_samples_on_circle = 60
    sampled_angles = np.linspace(0, 2*np.pi, num_samples_on_circle)
    radius = 0.6 #probably should not increase this (was 0.5)
    u1s = radius * np.cos(sampled_angles)
    u6s = radius * np.sin(sampled_angles)
    circle_samples = np.zeros((num_samples_on_circle, 6))
    circle_samples[:, 0] = u1s
    circle_samples[:, -1] = u6s
    circle_samples += np.random.uniform(-noise_range/2, noise_range/2, (num_samples_on_circle, us.shape[1]))
    # we are not checking the circle values with check_control_inputs

    targeted_samples = np.vstack([sorted_bin_samples, circle_samples])

    control_inputs_df = pd.DataFrame(targeted_samples, columns=control_variables)
    control_inputs_df.insert(0, 'ID', np.arange(0, len(targeted_samples)))

    return control_inputs_df


def check_control_inputs(u_opt, u_opt_previous):
    # reject vector norms of u that are too large
    tip_range, mid_range, base_range = 0.45, 0.35, 0.3

    u1, u2, u3, u4, u5, u6 = u_opt[0], u_opt[1], u_opt[2], u_opt[3], u_opt[4], u_opt[5]

    # First we clip to max and min values
    u1 = np.clip(u1, -tip_range, tip_range)
    u6 = np.clip(u6, -tip_range, tip_range)
    u2 = np.clip(u2, -mid_range, mid_range)
    u4 = np.clip(u5, -mid_range, mid_range)
    u3 = np.clip(u3, -base_range, base_range)
    u5 = np.clip(u4, -base_range, base_range)

    # Compute control input vectors
    u1_vec = u1 * np.array([-np.cos(15 * np.pi/180), np.sin(15 * np.pi/180)])
    u2_vec = u2 * np.array([np.cos(45 * np.pi/180), np.sin(45 * np.pi/180)])
    u3_vec = u3 * np.array([-np.cos(15 * np.pi/180), -np.sin(15 * np.pi/180)])
    u4_vec = u4 * np.array([-np.cos(45 * np.pi/180), np.sin(45 * np.pi/180)])
    u5_vec = u5 * np.array([np.cos(75 * np.pi/180), -np.sin(75 * np.pi/180)])
    u6_vec = u6 * np.array([-np.cos(75 * np.pi/180), -np.sin(75 * np.pi/180)])

    # Calculate the norm based on the constraint
    vector_sum = (
        0.75 * (u3_vec + u5_vec) +
        1.0 * (u2_vec + u4_vec) +
        1.4 * (u1_vec + u6_vec)
    )
    norm_value = np.linalg.norm(vector_sum)

    # Check the constraint: if the constraint is met, then keep previous control command
    if norm_value > 0.8:
        print(f'Sample {u_opt} got rejected')
        u_opt = u_opt_previous
    else:
        # Else the clipped command is published
        u_opt = np.array([u1, u2, u3, u4, u5, u6])

    return u_opt


def visualize_samples(control_inputs_df):
    control_variables = control_inputs_df.columns[1:]
    num_vars = len(control_variables)
    _, axes = plt.subplots(num_vars, 1, figsize=(8, 8))
    
    for i, var in enumerate(control_variables):
        axes[i].hist(control_inputs_df[var], bins=30, alpha=0.7, color='blue')
        axes[i].set_xlabel(var)
        axes[i].set_ylabel('Frequency')
    
    plt.tight_layout()
    plt.show()

def plot_trajectory_graphs(control_inputs_df, control_variables, focus_node_idx=None):
    controls = control_inputs_df[control_variables].values
    n_steps = controls.shape[0]

    # Color map setup
    cmap = plt.get_cmap('plasma')
    c_norm = mcolors.Normalize(vmin=0, vmax=n_steps)
    scalar_map = cmx.ScalarMappable(norm=c_norm, cmap=cmap)
    colors = [scalar_map.to_rgba(i) for i in range(n_steps)]

    # PCA
    pca = PCA(n_components=2)
    controls_pca = pca.fit_transform(controls)

    # Extract key dimensions
    idx_u1 = control_variables.index('u1')
    idx_u2 = control_variables.index('u2')
    idx_u3 = control_variables.index('u3')
    idx_u4 = control_variables.index('u4')
    idx_u5 = control_variables.index('u5')
    idx_u6 = control_variables.index('u6')

    u1, u2, u3, u4, u5, u6 = controls[:, idx_u1], controls[:, idx_u2], controls[:, idx_u3], controls[:, idx_u4], controls[:, idx_u5], controls[:, idx_u6]

    fig, axs = plt.subplots(2, 2, figsize=(16, 12))

    def plot_path(ax, x, y, title, xlabel, ylabel):
        ax.scatter(x, y, s=10, color='gray', alpha=0.6)
        for i in range(n_steps - 1):
            ax.plot([x[i], x[i+1]], [y[i], y[i+1]], color=colors[i], linewidth=1)
        ax.set_title(title)
        ax.set_xlabel(xlabel)
        ax.set_ylabel(ylabel)
        ax.axis('equal')

    plot_path(axs[0, 0], controls_pca[:, 0], controls_pca[:, 1], "Trajectory in PCA Space", "PC1", "PC2")
    plot_path(axs[0, 1], u2, u4, "Trajectory in U2, U4 (Tip) Space", "U2", "U4")
    plot_path(axs[1, 0], u1, u6, "Trajectory in U1, U6 (Mid) Space", "U1", "U6")
    plot_path(axs[1, 1], u3, u5, "Trajectory in U3, U5 (Base) Space", "U3", "U5")
    plt.tight_layout()
    plt.show()

    if focus_node_idx is not None:
        # Find the 20 transitions that end at the first appearance of that node
        target_node = control_inputs_df.loc[focus_node_idx, control_variables].values
        matches = (controls == target_node).all(axis=1)
        target_indices = np.where(matches)[0][:20]

        fig2, axs2 = plt.subplots(2, 2, figsize=(16, 12))

        def plot_focus(ax, x, y, title, xlabel, ylabel):
            ax.scatter(x, y, s=10, color='gray', alpha=0.3)
            for idx in target_indices:
                if idx == 0:
                    continue  # skip if no prior step
                ax.plot([x[idx - 1], x[idx]], [y[idx - 1], y[idx]], color='red', linewidth=2)
            ax.set_title(title)
            ax.set_xlabel(xlabel)
            ax.set_ylabel(ylabel)
            ax.axis('equal')

        plot_focus(axs2[0, 0], controls_pca[:, 0], controls_pca[:, 1], "Focus Transitions in PCA Space", "PC1", "PC2")
        plot_focus(axs2[0, 1], u2, u4, "Focus Transitions in U2, U4 (Tip) Space", "U2", "U4")
        plot_focus(axs2[1, 0], u1, u6, "Focus Transitions in U1, U6 (Mid) Space", "U1", "U6")
        plot_focus(axs2[1, 1], u3, u5, "Focus Transitions in U3, U5 (Base) Space", "U3", "U5")

        plt.tight_layout()
        plt.show()


def main(data_type, sampling_type, seed=None):
    control_variables = ['u1', 'u2', 'u3', 'u4', 'u5', 'u6']
    # data_dir for mark's mac starts with '/Users/markleone/Documents/Stanford/ASL/trunk-stack/stack/main/data'
    # data_dir for workstation is '/home/trunk/Documents/trunk-stack/stack/main/data'
    data_dir = os.getenv('TRUNK_DATA', '/Users/markleone/Documents/Stanford/ASL/trunk-stack/stack/main/data')
    if seed is not None:
        control_inputs_file = os.path.join(data_dir, f'trajectories/{data_type}/control_inputs_{sampling_type}_{seed}.csv')
    else:
        control_inputs_file = os.path.join(data_dir, f'trajectories/{data_type}/control_inputs_{sampling_type}.csv')
    
    if sampling_type=='sinusoidal':
        control_inputs_df = sinusoidal_sampling(control_variables)
    elif sampling_type=='uniform':
        control_inputs_df = uniform_sampling(control_variables)
    elif sampling_type=='beta':
        control_inputs_df = beta_sampling(control_variables, seed)
    elif sampling_type=='targeted':
        control_inputs_df = targeted_sampling(control_variables, seed)
    elif sampling_type =='circle':
        control_inputs_df = circle_sampling(control_variables, seed)
    elif sampling_type == 'adiabatic_manual':
        control_inputs_df = adiabatic_manual_sampling(control_variables)
    elif sampling_type == 'adiabatic_step':
        control_inputs_df = adiabatic_step_sampling(control_variables, seed)
    elif sampling_type == 'adiabatic_global':
        control_inputs_df = adiabatic_global_sampling(control_variables, seed)
    elif sampling_type == 'random_smooth':
        control_inputs_df = perlin_noise_sampling(control_variables, seed)
    elif sampling_type == 'latin_hypercube':
        control_inputs_df = latin_hypercube_adiabatic_sampling(control_variables, seed)
    elif sampling_type == 'latin_hypercube_controlled':
        control_inputs_df = hypercube_controlled_sampling(control_variables, seed)
    else:
        raise ValueError(f"Invalid sampling_type: {sampling_type}")

    save_to_csv(control_inputs_df, control_inputs_file)
    visualize_samples(control_inputs_df)


if __name__ == '__main__':
    data_type = 'dynamic'                   # 'steady_state' or 'dynamic'
    sampling_type = 'latin_hypercube_controlled'      # 'circle', 'beta', 'targeted', 'uniform', 'sinusoidal', 'adiabatic_manual', 'adiabatic_step', 'adiabatic_global', 'random_smooth', or 'latin_hypercube'
    seed = 1                            # choose integer seed number
    main(data_type, sampling_type, seed)<|MERGE_RESOLUTION|>--- conflicted
+++ resolved
@@ -42,8 +42,6 @@
 
     return const_input
 
-<<<<<<< HEAD
-=======
 def hypercube_controlled_sampling(control_variables, random_seed, num_points=1000):
     points_df = latin_hypercube_adiabatic_sampling(control_variables, random_seed, num_points=num_points, visits_per_point=1, excluded_neighbors=1)
     len_traj = 100 #100 = 1s
@@ -120,7 +118,7 @@
     plot_trajectory_graphs(control_inputs_df, control_variables, focus_node_idx=0)
 
     return control_inputs_df
->>>>>>> 6dfc4346
+  
 
 def adiabatic_global_sampling(control_variables, random_seed):
     control_inputs_df = pd.DataFrame(columns=['ID'] + control_variables)
@@ -230,22 +228,10 @@
         ctrl = np.array([noise(x / n_samples) for x in range(n_samples)])
 
         # normalize perlin noise to safe range
-<<<<<<< HEAD
         ctrl = (ctrl - ctrl.min()) / (ctrl.max() - ctrl.min())  # normalize from 0 to 1
         ctrl = ctrl * (maxs[i] - mins[i]) + mins[i]  # scale from min to max
         control_inputs[:, i] = ctrl
-=======
-        ctrl = (ctrl - ctrl.min()) / (ctrl.max() - ctrl.min()) # normalize from 0 to 1
-        ctrl = ctrl * (maxs[i] - mins[i]) + mins[i] # scale from min to max
-        control_inputs[:,i] = ctrl
-
-    single_motor = True # true if you want all other motor inputs to be zero, default false
-    active_motor = 6
-    if single_motor:
-        mask = np.zeros(6)
-        mask[active_motor - 1] = 1
-        control_inputs = control_inputs * mask # keep only column of active motor, rest set to 0
->>>>>>> 6dfc4346
+
 
     # convert to df
     ids = np.arange(n_samples)
